--- conflicted
+++ resolved
@@ -4,28 +4,17 @@
 from tests import skip_unless_with_plots
 import pathlib
 import matplotlib.pyplot as plt
-<<<<<<< HEAD
 import os
 plt.rcParams.update(plt.rcParamsDefault)
 # get relative path
 test_dir = os.path.dirname(__file__)
-=======
-import numpy as np
-import os
-plt.rcParams.update(plt.rcParamsDefault)
-# get relative path
-dir = os.path.dirname(__file__)
->>>>>>> ca96a90a
+
 # Hydrophone Setup
 # If Vpp is 2.0 then it means the wav is -1 to 1 directly related to V
 model = 'ST300HF'
 name = 'SoundTrap'
 serial_number = 67416073
-<<<<<<< HEAD
 calibration_file = pathlib.Path(f"{test_dir}/test_data/calibration_data.xlsx")
-=======
-calibration_file = pathlib.Path(f"{dir}/test_data/calibration_data.xlsx")
->>>>>>> ca96a90a
 soundtrap = pyhy.soundtrap.SoundTrap(name=name, model=model, serial_number=serial_number,
                                      calibration_file=calibration_file, val='sensitivity', freq_col_id=1,
                                      val_col_id=29, start_data_id=6)
@@ -33,11 +22,7 @@
 
 class TestAcuFile(unittest.TestCase):
     def setUp(self) -> None:
-<<<<<<< HEAD
         self.acu_file = AcuFile(f'{test_dir}/test_data/67416073.210610033655.wav', soundtrap, 1)
-=======
-        self.acu_file = AcuFile(f'{dir}/test_data/67416073.210610033655.wav', soundtrap, 1)
->>>>>>> ca96a90a
 
     @skip_unless_with_plots()
     def test_plots(self):
