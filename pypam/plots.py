import matplotlib.pyplot as plt
import xarray
import seaborn as sns
import pathlib
import matplotlib.gridspec as gridspec
try:
    import pvlib
except ModuleNotFoundError:
    pvlib = None

import pypam

plt.rcParams.update({'text.usetex': True})
sns.set_theme('paper')
sns.set_style('ticks')
sns.set_palette('colorblind')


def plot_spd(spd, db=True, p_ref=1.0, log=True, save_path=None, ax=None, show=True):
    """
    Plot the SPD graph of the bin

    Parameters
    ----------
    spd : xarray DataArray
        Data array with 2D data frequency-sound_pressure
    db : boolean
        If set to True the result will be given in db. Otherwise, in upa^2/Hz
    p_ref : Float
        Reference pressure in upa
    log : boolean
        If set to True the scale of the y axis is set to logarithmic
    save_path : string or Path
        Where to save the images
    ax : matplotlib.axes class or None
        ax to plot on
    show : bool
        set to True to show the plot

    Returns
    -------
    ax : matplotlib.axes class
        The ax with the plot if something else has to be plotted on the same
    """
    if db:
        units = r'dB %s $\mu Pa^2/Hz$' % p_ref
    else:
        units = r'$\mu Pa^2/Hz$'
    # Plot the EPD
    if ax is None:
        fig, ax = plt.subplots()
    plot_2d(spd['spd'], x='frequency', y='spl', cmap='CMRmap_r', cbar_label='Empirical Probability Density', ax=ax,
            ylabel='PSD [%s]' % units, xlabel='Frequency [Hz]', title='Spectral Probability Density (SPD)', vmin=0,
            robust=False)
    if len(spd.percentiles) > 0:
        ax.plot(spd['value_percentiles'].frequency, spd['value_percentiles'],
                label=spd['value_percentiles'].percentiles.values, linewidth=1)
        plt.legend(loc='upper right')
    if log:
        plt.xscale('symlog')

    if save_path is not None:
        plt.savefig(save_path)
    if show:
        plt.show()

    return ax


<<<<<<< HEAD
def plot_spectrogram_per_chunk(ds_spectrogram, log=True, save_path=None, show=True):
=======
def plot_spectrogram_per_chunk(ds_spectrogram, db=True, p_ref=1.0, log=True, save_path=None, show=True):
>>>>>>> 8ff55575
    """
    Plot the spectrogram for each id of the ds_spectrogram (separately)

    Parameters
    ----------
    ds_spectrogram : xarray DataArray
        Data array with 3D data (datetime, frequency and time_bin as dimensions)
    log : boolean
        If set to True the scale of the y axis is set to logarithmic
    save_path : string or Path
        Where to save the images (folder)
    show : bool
        set to True to show the plot
    """

    for id_n in ds_spectrogram.id:
        sxx = ds_spectrogram['spectrogram'].sel(id=id_n)
        time_bin = sxx.datetime
        title = 'Spectrogram of bin %s' % time_bin.values
        if save_path is not None:
            if type(save_path) == str:
                save_path = pathlib.Path(save_path)
            file_name = pathlib.Path(ds_spectrogram.attrs['file_path']).name
            spectrogram_path = save_path.joinpath(file_name.replace('.wav', '_%s.png' % int(id_n)))
        # Plot the spectrogram
        plot_2d(ds=sxx, x='time', y='frequency', xlabel='Time [s]', ylabel='Frequency [Hz]',
<<<<<<< HEAD
                cbar_label=r'%s [$%s$]' % (ds_spectrogram['spectrogram'].standard_name,
                                           ds_spectrogram['spectrogram'].units), ylog=log, title=title)
=======
                cbar_label=r'$[%s]' % units, ylog=log, title=title)
>>>>>>> 8ff55575

        if save_path is not None:
            plt.savefig(spectrogram_path)
        if show:
            plt.show()
        plt.close()


<<<<<<< HEAD
def plot_spectrum_per_chunk(ds, data_var, log=True, save_path=None, show=True):
=======
def plot_spectrum_per_chunk(ds, col_name, db=True, p_ref=1.0, log=True, save_path=None, show=True):
>>>>>>> 8ff55575
    """
    Plot the spectrums contained on the dataset

    Parameters
    ----------
    ds : xarray Dataset
        Dataset resultant from psd or power spectrum calculation
<<<<<<< HEAD
    data_var : string
        Name of the data variable to use
=======
    col_name : string
        Name of the column where the data is (scaling type) 'spectrum' or 'density'
    db : boolean
        If set to True the result will be given in db. Otherwise in upa^2/Hz
    p_ref : Float
        Reference pressure in upa
>>>>>>> 8ff55575
    log : boolean
        If set to True the scale of the y axis is set to logarithmic
    save_path: string or Path
        Where to save the image
    show : bool
        set to True to show the plot
    """
    xscale = 'linear'
    if log:
        xscale = 'log'

<<<<<<< HEAD
=======
    # TODO infer these units from the output dataset
    if col_name == 'band_density':
        if db:
            units = r'$[dB %s \mu Pa^2/Hz]$' % p_ref
        else:
            units = r'$[\mu Pa^2/Hz]$'

    else:  # col_name == 'band_spectrum':
        if db:
            units = r'$[dB %s \mu Pa^2]$' % p_ref
        else:
            units = r'$[\mu Pa^2]$'

>>>>>>> 8ff55575
    for id_n in ds.id:
        ds_id = ds[data_var].sel(id=id_n)
        ds_id.plot.line(xscale=xscale)
        plt.xlabel('Frequency [Hz]')
<<<<<<< HEAD
        plt.ylabel(r'%s [$%s$]' % (ds[data_var].standard_name, ds[data_var].units))
=======
        plt.ylabel(units)
>>>>>>> 8ff55575

        # Plot the percentiles as horizontal lines
        plt.hlines(y=ds['value_percentiles'].loc[id_n], xmin=ds.frequency.min(), xmax=ds.frequency.max(),
                   label=ds['percentiles'])

        if save_path is not None:
            plt.savefig(save_path)
        if show:
            plt.show()
        plt.close()


<<<<<<< HEAD
def plot_spectrum_mean(ds, data_var, log=True, save_path=None, ax=None, show=True):
=======
def plot_spectrum_mean(ds, col_name, output_name, db=True, p_ref=1.0, log=True, save_path=None, ax=None, show=True):
>>>>>>> 8ff55575
    """
    Plot the mean spectrum

    Parameters
    ----------
    ds : xarray DataSet
        Output of evolution
<<<<<<< HEAD
    data_var : string
        Name of the data variable to use
=======
    col_name : string
        Column name of the value to plot. Can be 'density' or 'spectrum'
    output_name : string
        Name of the label. 'PSD' or 'SPLrms'
    db : boolean
        If set to True the result will be given in db. Otherwise in upa^2/Hz
    p_ref : Float
        Reference pressure in upa
>>>>>>> 8ff55575
    log : boolean
        If set to True, y axis in logarithmic scale
    save_path : string or Path
        Where to save the output graph. If None, it is not saved
    ax : matplotlib.axes class or None
        ax to plot on
    show : bool
        set to True to show the plot

    Returns
    -------
    ax : matplotlib.axes class
        The ax with the plot if something else has to be plotted on the same
    """
<<<<<<< HEAD
    if ax is None:
        fig, ax = plt.subplots()

    sns.lineplot(x='frequency', y='value', ax=ax, data=ds[data_var].to_pandas().melt(), errorbar='sd')
=======
    # TODO infer this from the ds itself
    if col_name == 'band_density':
        if db:
            units = r'$dB %s \mu Pa^2/Hz$' % p_ref
        else:
            units = r'$\mu Pa^2/Hz$'

    else:  # col_name == 'band_spectrum':
        if db:
            units = r'$dB %s \mu Pa^2$' % p_ref
        else:
            units = r'$\mu Pa^2$'

    if ax is None:
        fig, ax = plt.subplots()

    sns.lineplot(x='frequency', y='value', ax=ax, data=ds[col_name].to_pandas().melt(), errorbar='sd')
>>>>>>> 8ff55575
    if len(ds['percentiles']) > 0:
        # Add the percentiles values
        ds['value_percentiles'].mean(dim='id').plot.line(hue='percentiles', ax=ax)

    ax.set_facecolor('white')
    plt.title(data_var.replace('_', ' ').capitalize())
    plt.xlabel('Frequency [Hz]')
    plt.ylabel(r'%s [$%s$]' % (ds[data_var].standard_name, ds[data_var].units))

    if log:
        plt.xscale('log')
    if save_path is not None:
        plt.savefig(save_path)
    if show:
        plt.show()
    plt.close()

    return ax
<<<<<<< HEAD


=======


>>>>>>> 8ff55575
def plot_hmb_ltsa(da_sxx, db=True, p_ref=1.0, log=True, save_path=None, ax=None, show=True):
    """
    Plot the long-term spectrogram in hybrid millidecade bands
    Parameters
    ----------
    da_sxx : xarray DataArray
        Spectrogram data
    db : boolean
        If set to True, output in db
    p_ref : Float
        Reference pressure in upa
    log : boolean
        If set to True the scale of the y axis is set to logarithmic
    save_path : string or Path
        Where to save the image
    ax : matplotlib.axes class or None
        ax to plot on
    show : boolean
        Set to True to show the plot

    Returns
    -------
    ax : matplotlib.axes class
        The ax with the plot if something else has to be plotted on the same
    """

    if db:
        units = r'db re 1V %s $\mu Pa^2/Hz$' % p_ref
    else:
        units = r'$\mu Pa^2/Hz$'

    if ax is None:
        fig, ax = plt.subplots()

    plot_2d(ds=da_sxx, x='datetime', y='frequency_bins', cbar_label='[%s]' % units, ax=ax, xlabel='Time',
            ylabel='Frequency [Hz]', title='Long Term Spectrogram', ylog=log)

    if save_path is not None:
        plt.savefig(save_path)
    if show:
        plt.show()
    plt.close()

    return ax


def plot_summary_dataset(ds, percentiles, data_var='band_density', time_coord='datetime', freq_coord='frequency',
                         min_val=None, max_val=None, p_ref=1.0, show=True, log=True, save_path=None,
                         location=None):
    """
    :param ds: dataset output of pypam
    :param data_var: strig, name of the data variable to plot as a spectrogram. default band_density.
    :param time_coord: string, name of the coordinate which represents time (has to be type np.datetime64)
    :param freq_coord: string, name of the coordinate which represents frequency.
    :param percentiles: list or numpy array of the percentiles to compute and plot (1 to 100).
    :param min_val: minimum value (SPL) in db to compute the SPD. If None, minimum of the dataset will be used
    :param max_val: maximum value (SPL) in db to compute the SPD. If None, maximum of the dataset will be used
    :param p_ref: pressure reference in uPa. Default to 1uPa
    :param show: bool. Set to True to show the plot
    :param log: set to True to set the frequencies axis in a log scale
    :param save_path: None, string or Path. Where to save the plot. If None, the plot is not saved.
    :param location: tuple or list [latitude, longitude] in decimal coordinates. If location is passed, a bar with
    the sun position is going to be added below the time axis

    :return:
    """
    plt.figure(figsize=(12, 8))
    gs = gridspec.GridSpec(2, 2, height_ratios=[10, 0.5], width_ratios=[3, 2])

    ax0 = plt.subplot(gs[0])
    ax1 = plt.subplot(gs[1], sharey=ax0)

    units = r'db re 1V %s $\mu Pa^2/Hz$' % p_ref

    # LTSA plot
    xarray.plot.pcolormesh(ds[data_var], x=time_coord, y=freq_coord, add_colorbar=True,
                           cbar_kwargs={'label': '%s [%s]' % ('Spectrum Level', units),
                                        'location': 'top', 'orientation': 'horizontal', 'shrink': 2/3}, ax=ax0,
                           extend='neither', cmap='YlGnBu_r')

    # SPD plot
    spd = pypam.utils.compute_spd(ds, percentiles=percentiles, min_val=min_val, max_val=max_val)

    xarray.plot.pcolormesh(spd['spd'], x='spl', y=freq_coord, cmap='binary', add_colorbar=True,
                           cbar_kwargs={'label': 'Empirical Probability Density',
                                        'location': 'top', 'orientation': 'horizontal'}, ax=ax1,
                           extend='neither', vmin=0, robust=False)

    ax1.plot(spd['value_percentiles'], spd['value_percentiles'].frequency,
             label=spd['value_percentiles'].percentiles.values, linewidth=1)

    if location is not None:
        if pvlib is None:
            raise Exception('To use this feature it is necessary to install pvlib ')
        ax2 = plt.subplot(gs[2], sharex=ax0)
        solpos = pvlib.solarposition.get_solarposition(
            time=ds.datetime,
            latitude=location[1],
            longitude=location[0],
            altitude=0,
            temperature=20,
            pressure=pvlib.atmosphere.alt2pres(0),
        )

        solpos_arr = solpos[['elevation']].to_xarray()
        solpos_2d = solpos_arr['elevation'].expand_dims({'id': [0, 1]})
        # Plot the night/day bar
        xarray.plot.pcolormesh(solpos_2d, x='index', y='id', cmap='Greys', ax=ax2, add_colorbar=False, vmax=0, vmin=-12)

        night_moment = solpos.elevation.argmax()
        day_moment = solpos.elevation.argmin()
        ax2.text(solpos.iloc[night_moment].name, 0.3, 'Night', fontdict={'color': 'white'})
        ax2.text(solpos.iloc[day_moment].name, 0.3, 'Day', fontdict={'color': 'k'})

        # Adjust the axis
        ax2.get_yaxis().set_visible(False)
        ax2.set_xlabel('Time')
        ax0.get_xaxis().set_visible(False)
    else:
        ax0.set_xlabel('Time')
    # Adjust the axis names and visibilities
    ax0.set_ylabel('Frequency [Hz]')
    ax1.get_yaxis().set_visible(False)
    ax1.set_xlabel('Spectrum Level %s' % units)

    if log:
        ax0.set_yscale('symlog')

    ax1.legend(loc='upper right')
    plt.subplots_adjust(wspace=0.05, hspace=0.01)
    plt.tight_layout()

    if show:
        plt.show()
    if save_path is not None:
        plt.savefig(save_path, pad_inches=0.01)


def plot_2d(ds, x, y, cbar_label, xlabel, ylabel, title, ylog=False, ax=None, **kwargs):
    yscale = 'linear'
    if ylog:
        yscale = 'symlog'
    if ax is None:
        _, ax = plt.subplots()

    if 'cmap' not in kwargs.keys():
        kwargs['cmap'] = 'YlGnBu_r'
    if 'robust' not in kwargs.keys():
        kwargs['robust'] = True
    xarray.plot.pcolormesh(ds, x=x, y=y, add_colorbar=True, yscale=yscale,
                           cbar_kwargs={'label': cbar_label}, ax=ax,
                           extend='neither', **kwargs)
    ax.set_title(title)
    ax.set_xlabel(xlabel)
    ax.set_ylabel(ylabel)
<|MERGE_RESOLUTION|>--- conflicted
+++ resolved
@@ -67,11 +67,7 @@
     return ax
 
 
-<<<<<<< HEAD
 def plot_spectrogram_per_chunk(ds_spectrogram, log=True, save_path=None, show=True):
-=======
-def plot_spectrogram_per_chunk(ds_spectrogram, db=True, p_ref=1.0, log=True, save_path=None, show=True):
->>>>>>> 8ff55575
     """
     Plot the spectrogram for each id of the ds_spectrogram (separately)
 
@@ -98,12 +94,8 @@
             spectrogram_path = save_path.joinpath(file_name.replace('.wav', '_%s.png' % int(id_n)))
         # Plot the spectrogram
         plot_2d(ds=sxx, x='time', y='frequency', xlabel='Time [s]', ylabel='Frequency [Hz]',
-<<<<<<< HEAD
                 cbar_label=r'%s [$%s$]' % (ds_spectrogram['spectrogram'].standard_name,
                                            ds_spectrogram['spectrogram'].units), ylog=log, title=title)
-=======
-                cbar_label=r'$[%s]' % units, ylog=log, title=title)
->>>>>>> 8ff55575
 
         if save_path is not None:
             plt.savefig(spectrogram_path)
@@ -112,11 +104,7 @@
         plt.close()
 
 
-<<<<<<< HEAD
 def plot_spectrum_per_chunk(ds, data_var, log=True, save_path=None, show=True):
-=======
-def plot_spectrum_per_chunk(ds, col_name, db=True, p_ref=1.0, log=True, save_path=None, show=True):
->>>>>>> 8ff55575
     """
     Plot the spectrums contained on the dataset
 
@@ -124,17 +112,8 @@
     ----------
     ds : xarray Dataset
         Dataset resultant from psd or power spectrum calculation
-<<<<<<< HEAD
     data_var : string
         Name of the data variable to use
-=======
-    col_name : string
-        Name of the column where the data is (scaling type) 'spectrum' or 'density'
-    db : boolean
-        If set to True the result will be given in db. Otherwise in upa^2/Hz
-    p_ref : Float
-        Reference pressure in upa
->>>>>>> 8ff55575
     log : boolean
         If set to True the scale of the y axis is set to logarithmic
     save_path: string or Path
@@ -146,31 +125,11 @@
     if log:
         xscale = 'log'
 
-<<<<<<< HEAD
-=======
-    # TODO infer these units from the output dataset
-    if col_name == 'band_density':
-        if db:
-            units = r'$[dB %s \mu Pa^2/Hz]$' % p_ref
-        else:
-            units = r'$[\mu Pa^2/Hz]$'
-
-    else:  # col_name == 'band_spectrum':
-        if db:
-            units = r'$[dB %s \mu Pa^2]$' % p_ref
-        else:
-            units = r'$[\mu Pa^2]$'
-
->>>>>>> 8ff55575
     for id_n in ds.id:
         ds_id = ds[data_var].sel(id=id_n)
         ds_id.plot.line(xscale=xscale)
         plt.xlabel('Frequency [Hz]')
-<<<<<<< HEAD
         plt.ylabel(r'%s [$%s$]' % (ds[data_var].standard_name, ds[data_var].units))
-=======
-        plt.ylabel(units)
->>>>>>> 8ff55575
 
         # Plot the percentiles as horizontal lines
         plt.hlines(y=ds['value_percentiles'].loc[id_n], xmin=ds.frequency.min(), xmax=ds.frequency.max(),
@@ -183,11 +142,8 @@
         plt.close()
 
 
-<<<<<<< HEAD
+
 def plot_spectrum_mean(ds, data_var, log=True, save_path=None, ax=None, show=True):
-=======
-def plot_spectrum_mean(ds, col_name, output_name, db=True, p_ref=1.0, log=True, save_path=None, ax=None, show=True):
->>>>>>> 8ff55575
     """
     Plot the mean spectrum
 
@@ -195,19 +151,8 @@
     ----------
     ds : xarray DataSet
         Output of evolution
-<<<<<<< HEAD
     data_var : string
         Name of the data variable to use
-=======
-    col_name : string
-        Column name of the value to plot. Can be 'density' or 'spectrum'
-    output_name : string
-        Name of the label. 'PSD' or 'SPLrms'
-    db : boolean
-        If set to True the result will be given in db. Otherwise in upa^2/Hz
-    p_ref : Float
-        Reference pressure in upa
->>>>>>> 8ff55575
     log : boolean
         If set to True, y axis in logarithmic scale
     save_path : string or Path
@@ -222,30 +167,11 @@
     ax : matplotlib.axes class
         The ax with the plot if something else has to be plotted on the same
     """
-<<<<<<< HEAD
     if ax is None:
         fig, ax = plt.subplots()
 
     sns.lineplot(x='frequency', y='value', ax=ax, data=ds[data_var].to_pandas().melt(), errorbar='sd')
-=======
-    # TODO infer this from the ds itself
-    if col_name == 'band_density':
-        if db:
-            units = r'$dB %s \mu Pa^2/Hz$' % p_ref
-        else:
-            units = r'$\mu Pa^2/Hz$'
-
-    else:  # col_name == 'band_spectrum':
-        if db:
-            units = r'$dB %s \mu Pa^2$' % p_ref
-        else:
-            units = r'$\mu Pa^2$'
-
-    if ax is None:
-        fig, ax = plt.subplots()
-
-    sns.lineplot(x='frequency', y='value', ax=ax, data=ds[col_name].to_pandas().melt(), errorbar='sd')
->>>>>>> 8ff55575
+
     if len(ds['percentiles']) > 0:
         # Add the percentiles values
         ds['value_percentiles'].mean(dim='id').plot.line(hue='percentiles', ax=ax)
@@ -264,13 +190,8 @@
     plt.close()
 
     return ax
-<<<<<<< HEAD
-
-
-=======
-
-
->>>>>>> 8ff55575
+
+
 def plot_hmb_ltsa(da_sxx, db=True, p_ref=1.0, log=True, save_path=None, ax=None, show=True):
     """
     Plot the long-term spectrogram in hybrid millidecade bands
