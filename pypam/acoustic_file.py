"""
Module : acoustic_file.py
Authors : Clea Parcerisas
Institution : VLIZ (Vlaams Institute voor de Zee)
"""
__author__ = "Clea Parcerisas"
__version__ = "0.1"
__credits__ = "Clea Parcerisas"
__email__ = "clea.parcerisas@vliz.be"
__status__ = "Development"

import datetime
import operator
import os
import pathlib

import matplotlib.pyplot as plt
import numpy as np
import pandas as pd
import scipy.integrate as integrate
import soundfile as sf
<<<<<<< HEAD
import scipy as sci
=======
import seaborn as sns
>>>>>>> c0fe6176

from pypam import impulse_detector
from pypam import loud_event_detector
from pypam import utils
from pypam.signal import Signal

pd.plotting.register_matplotlib_converters()

# Apply the default theme
sns.set_theme()


class AcuFile:
    def __init__(self, sfile, hydrophone, ref, band=None, utc=True, channel=0):
        """
        Data recorded in a wav file.

        Parameters
        ----------
        sfile : Sound file 
            Can be a path or an file object 
        hydrophone : Object for the class hydrophone
        ref : Float
            Reference pressure or acceleration in upa or um/s
        band : list
            Band to filter 
        utc : boolean
            Set to True if working on UTC and not localtime
        channel : int
            Channel to perform the calculations in
        """
        # Save hydrophone model 
        self.hydrophone = hydrophone

        # Get the date from the name
        if type(sfile) == str:
            file_name = os.path.split(sfile)[-1]
        elif issubclass(sfile.__class__, pathlib.Path):
            file_name = sfile.name
        else:
            raise Exception('The filename has to be either a Path object or a string')

        try:
            self.date = hydrophone.get_name_datetime(file_name, utc=utc)
        except UserWarning:
            self.date = datetime.datetime.now()
            raise Warning('Filename %s does not match the %s file structure. Setting time to now...' %
                          (file_name, self.hydrophone.name))

        # Signal
        self.file_path = sfile
        self.file = sf.SoundFile(self.file_path)
        self.fs = self.file.samplerate

        # Reference pressure or acceleration in upa or um/s
        self.ref = ref

        # Band selected to study
        self.band = band

        # Work on local time or UTC time
        self.utc = utc

        # Select channel
        self.channel = channel

        # Set an empty wav array
        self.wav = None
        self.time = None

    def __getattr__(self, name):
        """
        Specific methods to make it easier to access attributes
        """
        if name == 'signal':
            return self.signal('upa')
        elif name == 'time':
            return self.get_time()
        else:
            return self.__dict__[name]

    def samples(self, bintime):
        """
        Return the samples according to the fs

        Parameters
        ----------
        bintime : Float
            Seconds of bintime desired to convert to samples
        """
        return int(bintime * self.fs)

    def instrument(self):
        """
        Instrument will be the name of the hydrophone
        """
        return self.hydrophone.name

    def total_time(self):
        """
        Return the total time in seconds of the file 
        """
        return self.samples2time(self.file.frames)

    def samples2time(self, samples):
        """
        Return the samples according to the fs

        Parameters
        ----------
        samples : Int
            Number of samples to convert to seconds
        """
        return float(samples) / self.fs

    def is_in_period(self, period):
        """
        Return True if the WHOLE file is included in the specified period
        
        Parameters
        ----------
        period : list or a tuple with (start, end).
            Values have to be a datetime object
        """
        if period is None:
            return True
        else:
            # end = self.date + datetime.timedelta(seconds=self.file.frames / self.fs)
            return (self.date >= period[0]) & (self.date <= period[1])

    def contains_date(self, date):
        """
        Return True if data is included in the file

        Parameters
        ----------
        date : datetime object
            Datetime to check
        """
        end = self.date + datetime.timedelta(seconds=self.file.frames / self.fs)
        return (self.date < date) & (end > date)

    def split(self, date):
        """
        Save two different files out of one splitting on the specified date

        Parameters
        ----------
        date : datetime object
            Datetime where to split the file
        """
        if not self.contains_date(date):
            raise Exception('This date is not included in the file!')
        else:
            self.file.seek(0)
        seconds = (date - self.date).seconds
        frames = self.samples(seconds)
        first_file = self.file.read(frames=frames)
        second_file = self.file.read()
        self.file.close()

        new_file_name = self.hydrophone.get_new_name(filename=self.file_path.name, new_date=date)
        new_file_path = self.file_path.parent.joinpath(new_file_name)
        sf.write(self.file_path, first_file, samplerate=self.fs)
        sf.write(new_file_path, second_file, samplerate=self.fs)

        return self.file_path, new_file_path

    def freq_resolution_window(self, freq_resolution):
        """
        Given the frequency resolution, window length needed to obtain it
        Returns window lenght in samples

        Parameters
        ----------
        freq_resolution : int
            Must be a power of 2, in Hz
        """
        n = np.log2(self.fs / freq_resolution)
        nfft = 2 ** n
        if nfft > self.file.frames:
            raise Exception('This is not achievable with this sampling rate, it must be downsampled!')
        return nfft

    def signal(self, units='wav'):
        """
        Returns the signal in the specified units

        Parameters
        ----------
        units : string
            Units in which to return the signal. Can be 'wav', 'db', 'upa', 'Pa' or 'acc'.
        """
        # First time, read the file and store it to not read it over and over
        if self.wav is None:
            self.wav = self.file.read()
            self.file.seek(0)
        if units == 'wav':
            signal = self.wav
        elif units == 'db':
            signal = self.wav2db()
        elif units == 'upa':
            signal = self.wav2upa()
        elif units == 'Pa':
            signal = self.wav2upa() / 1e6
        elif units == 'acc':
            signal = self.wav2acc()
        else:
            raise Exception('%s is not implemented as an outcome unit' % units)

        return signal

    def get_time(self):
        """
        Return a time array for each point of the signal 
        """
        incr = pd.to_timedelta(np.linspace(start=0, stop=self.total_time(), num=self.file.frames), unit='seconds')
        self.time = self.date + incr

        return self.time

    def wav2upa(self, wav=None):
        """ 
        Compute the pressure from the wav signal 
        
        Parameters
        ----------
        wav : numpy array
            Signal in wav (-1 to 1)
        """
        # Read if no signal is passed
        if wav is None:
            wav = self.signal('wav')
        # First convert it to Volts and then to db according to sensitivity
        mv = 10 ** (self.hydrophone.sensitivity / 20.0) * self.ref
        ma = 10 ** (self.hydrophone.preamp_gain / 20.0) * self.ref
        gain_upa = (self.hydrophone.Vpp / 2.0) / (mv * ma)
        return utils.set_gain(wave=wav, gain=gain_upa)

    def wav2db(self, wav=None):
        """ 
        Compute the db from the wav signal. Consider the hydrophone sensitivity in db. 
        If wav is None, it will read the whole file. 

        Parameters
        ----------
        wav : numpy array
            Signal in wav (-1 to 1)
        """
        # Read if no signal is passed
        if wav is None:
            wav = self.signal('wav')
        upa = self.wav2upa(wav)
        return utils.to_db(wave=upa, ref=self.ref, square=True)

    def db2upa(self, db=None):
        """
        Compute the upa from the db signals. If db is None, it will read the whole file. 

        Parameters
        ----------
        db : numpy array
            Signal in db
        """
        if db is None:
            db = self.signal('db')
        # return np.power(10, db / 20.0 - np.log10(self.ref))
        return utils.to_mag(wave=db, ref=self.ref)

    def upa2db(self, upa=None):
        """ 
        Compute the db from the upa signal. If upa is None, it will read the whole file. 

        Parameters
        ----------
        upa : numpy array
            Signal in upa
        """
        if upa is None:
            upa = self.signal('upa')
        return utils.to_db(upa, ref=self.ref, square=True)

    def wav2acc(self, wav=None):
        """
        Convert the wav file to acceleration. If wav is None, it will read the whole file. 

        Parameters
        ----------
        wav : numpy array 
            Signal in wav (-1 to 1)
        """
        if wav is None:
            wav = self.file.read()
        mv = 10 ** (self.hydrophone.mems_sensitivity / 20.0)
        return wav / mv

    def timestamps_df(self, binsize=None):
        """
        Return a pandas dataframe with the timestamps of each bin.
        Parameters
        ----------
        binsize : float, in sec
            Time window considered. If set to None, only one value is returned
        """
        if binsize is None:
            blocksize = self.file.frames
        else:
            blocksize = int(binsize * self.fs)
        df = pd.DataFrame(columns=['datetime'])
        time_list = []
        i = 0
        while i < self.file.frames:
            time = self.date + datetime.timedelta(seconds=i / self.fs)
            time_list.append(time)
            i += blocksize
        df['datetime'] = time_list

        return df

    def _apply_multiple(self, method_list, band_list=None, binsize=None, **kwargs):
        """
        Apply the method name
        """
        if binsize is None:
            blocksize = self.file.frames
        else:
            blocksize = int(binsize * self.fs)

        if band_list is None:
            band_list = [self.band]

        columns = pd.MultiIndex.from_product([method_list, np.arange(len(band_list))], names=['method', 'band'])
        df = pd.DataFrame(columns=columns, index=pd.DatetimeIndex([]))

        for i, block in enumerate(self.file.blocks(blocksize=blocksize)):
            time_bin = self.date + datetime.timedelta(seconds=(blocksize / self.fs * i))
            print('bin %s' % time_bin)
            # Read the signal and prepare it for analysis
            signal_upa = self.wav2upa(wav=block)
            signal = Signal(signal=signal_upa, fs=self.fs, channel=self.channel)
            for band in band_list:
                signal.set_band(band)
                for method_name in method_list:
                    f = operator.methodcaller(method_name, **kwargs)
                    output = f(signal)
                    df.at[time_bin, (method_name, signal.band_n - 1)] = output

        self.file.seek(0)
        return df

    def _apply(self, method_name, binsize=None, db=True, band_list=None, **kwargs):
        """
        Apply one single method

        Parameters
        ----------
        method_name : string
            Name of the method to apply
        binsize : float, in sec
            Time window considered. If set to None, only one value is returned
        db : bool
            If set to True the result will be given in db, otherwise in upa
        """
        return self._apply_multiple(self, method_list=[method_name], binsize=binsize,
                                    db=db, band_list=band_list, **kwargs)

    def rms(self, binsize=None, db=True):
        """
        Calculation of root mean squared value (rms) of the signal in upa for each bin
        Returns Dataframe with 'datetime' as index and 'rms' value as a column

        Parameters
        ----------
        binsize : float, in sec
            Time window considered. If set to None, only one value is returned
        db : bool
            If set to True the result will be given in db, otherwise in upa
        """
        rms_df = self._apply(method_name='rms', binsize=binsize, db=db)
        return rms_df

    def aci(self, binsize=None, nfft=1024):
        """
        Calculation of root mean squared value (rms) of the signal in upa for each bin
        Returns Dataframe with 'datetime' as index and 'rms' value as a column

        Parameters
        ----------
        binsize : float, in sec
            Time window considered. If set to None, only one value is returned
        nfft : int
            Window size for processing
        """
        aci_df = self._apply(method_name='aci', binsize=binsize, nfft=nfft)
        return aci_df

    def dynamic_range(self, binsize=None, db=True):
        """
        Compute the dynamic range of each bin
        Returns a dataframe with datetime as index and dr as column

        Parameters
        ----------
        binsize : float, in sec
            Time window considered. If set to None, only one value is returned
        db : bool
            If set to True the result will be given in db, otherwise in upa
        """
        dr_df = self._apply(method_name='dynamic_range', binsize=binsize, db=db)
        return dr_df

    def cumulative_dynamic_range(self, binsize=None, db=True):
        """
        Compute the cumulative dynamic range for each bin
        
        Parameters
        ----------
        binsize : float, in sec
            Time window considered. If set to None, only one value is returned
        db : bool
            If set to True the result will be given in db, otherwise in upa^2

        Returns
        -------
        DataFrame with an extra column with the cumulative sum of dynamic range of each bin
        """
        cumdr = self.dynamic_range(binsize=binsize, db=db)
        cumdr['cumsum_dr'] = cumdr.dr.cumsum()
        return cumdr

    def spectrogram(self, binsize=None, nfft=512, scaling='density', db=True, mode='fast'):
        """
        Return the spectrogram of the signal (entire file)
        
        Parameters
        ----------
        binsize : float, in sec
            Time window considered. If set to None, only one value is returned
        db : bool
            If set to True the result will be given in db, otherwise in upa^2
        nfft : int
            Lenght of the fft window in samples. Power of 2. 
        scaling : string
            Can be set to 'spectrum' or 'density' depending on the desired output
        mode : string
            If set to 'fast', the signal will be zero padded up to the closest power of 2
        
        Returns
        -------
        time : numpy array
            Array with the starting time of each bin
        freq : numpy array 
            Array with all the frequencies 
        t : numpy array
            Time array in seconds of the windows of the spectrogram
        sxx_list : list
            Spectrogram list, one for each bin
        """
        if binsize is None:
            blocksize = self.file.frames
        else:
            blocksize = self.samples(binsize)
        sxx_list = []
        time = []
        # Window to use for the spectrogram
        freq, t, low_freq = None, None, None
        for i, block in enumerate(self.file.blocks(blocksize=blocksize)):
            time_bin = self.date + datetime.timedelta(seconds=(blocksize / self.fs * i))
            print('bin %s' % time_bin)
            signal_upa = self.wav2upa(wav=block)
            signal = Signal(signal=signal_upa, fs=self.fs, channel=self.channel)
            signal.set_band(self.band)
            freq, t, sxx = signal.spectrogram(nfft=nfft, scaling=scaling, db=db, mode=mode)
            sxx_list.append(sxx)
            time.append(time_bin)
        self.file.seek(0)
        return time, freq, t, sxx_list

    def _spectrum(self, scaling='density', binsize=None, nfft=512, db=True, percentiles=None):
        """
        Return the spectrum : frequency distribution of all the file (periodogram)
        Returns Dataframe with 'datetime' as index and a colum for each frequency and each percentile,
        and a frequency array

        Parameters
        ----------
        scaling : string
            Can be set to 'spectrum' or 'density' depending on the desired output       
        binsize : float, in sec
            Time window considered. If set to None, only one value is returned
        nfft : int
            Lenght of the fft window in samples. Power of 2. 
        db : bool
            If set to True the result will be given in db, otherwise in upa^2
        percentiles : list
            List of all the percentiles that have to be returned. If set to empty list, no percentiles is returned
        """
        if binsize is None:
            blocksize = self.file.frames
        else:
            blocksize = int(binsize * self.fs)
        if percentiles is not None:
            columns_df = pd.DataFrame({'variable': 'percentiles', 'value': percentiles})
        else:
            columns_df = pd.DataFrame()

        fbands = sci.fft.rfftfreq(nfft) * self.fs
        columns_df = pd.concat([columns_df, pd.DataFrame({'variable': 'band_' + scaling, 'value': fbands})])
        columns = pd.MultiIndex.from_frame(columns_df)
        spectra_df = pd.DataFrame(columns=columns)
        for i, block in enumerate(self.file.blocks(blocksize=blocksize)):
            time_bin = self.date + datetime.timedelta(seconds=(blocksize / self.fs * i))
            print('bin %s' % time_bin)
            signal_upa = self.wav2upa(wav=block)
            signal = Signal(signal=signal_upa, fs=self.fs, channel=self.channel)
            signal.set_band(band=self.band)
            fbands, spectra = signal.spectrum(scaling=scaling, nfft=nfft, db=db, percentiles=percentiles)
            spectra_df.at[time_bin, ('band_' + scaling, fbands)] = spectra

            # Calculate the percentiles
            if len(percentiles) != 0:
                spectra_df.at[time_bin, ('percentiles', percentiles)] = np.percentile(spectra, percentiles)
        self.file.seek(0)
        return spectra_df

    def psd(self, binsize=None, nfft=512, db=True, percentiles=None):
        """
        Return the power spectrogram density (PSD) of all the file (units^2 / Hz) re 1 V 1 upa
        Returns a Dataframe with 'datetime' as index and a colum for each frequency and each percentile

        Parameters
        ----------
        binsize : float, in sec
            Time window considered. If set to None, only one value is returned
        nfft : int
            Lenght of the fft window in samples. Power of 2. 
        db : bool
            If set to True the result will be given in db, otherwise in upa^2
        percentiles : list
            List of all the percentiles that have to be returned. If set to empty list, no percentiles is returned
        """
        psd_df = self._spectrum(scaling='density', binsize=binsize, nfft=nfft, db=db,
                                percentiles=percentiles)
        return psd_df

    def power_spectrum(self, binsize=None, nfft=512, db=True, percentiles=None):
        """
        Return the power spectrogram density of all the file (units^2 / Hz) re 1 V 1 upa
        Returns a Dataframe with 'datetime' as index and a colum for each frequency and each percentile

        Parameters
        ----------
        binsize : float, in sec
            Time window considered. If set to None, only one value is returned
        nfft : int
            Lenght of the fft window in samples. Power of 2. 
        db : bool
            If set to True the result will be given in db, otherwise in upa^2
        percentiles : list
            List of all the percentiles that have to be returned. If set to empty list, no percentiles is returned
        """

        spectrum_df = self._spectrum(scaling='spectrum', binsize=binsize, nfft=nfft, db=db,
                                     percentiles=percentiles)
        return spectrum_df

    def spd(self, binsize=None, h=0.1, nfft=512, db=True, percentiles=None):
        """
        Return the spectral probability density. 

        Parameters
        ----------
        binsize : float, in sec
            Time window considered. If set to None, only one value is returned
        h : float
            Histogram bin width (in the correspondent units, upa or db)
        nfft : int
            Lenght of the fft window in samples. Power of 2. 
        db : bool
            If set to True the result will be given in db, otherwise in upa^2
        percentiles : list
            List of all the percentiles that have to be returned. If set to empty list, no percentiles is returned
        
        Returns
        -------
        time : list
            list with the starting point of each spd df
        fbands : list
            list of all the frequencies
        bin_edges : list
            list of the psd values of the distribution
        spd_list : list
            list of dataframes with 'frequency' as index and a colum for each psd bin and
            for each percentile (one df per bin)
        p_list : list of numpy matrices
            list of matrices with all the probabilities
        """
        time, fbands, t, sxx_list = self.spectrogram(binsize=binsize, nfft=nfft, db=db, scaling='density')
        spd_list = []
        p_list = []
        edges_list = []
        if percentiles is None:
            percentiles = []
        for sxx in sxx_list:
            # Calculate the bins of the psd values and compute spd using numba
            bin_edges = np.arange(start=sxx.min(), stop=sxx.max(), step=h)
            spd, p = utils.sxx2spd(sxx=sxx, h=h, percentiles=np.array(percentiles) / 100.0, bin_edges=bin_edges)
            spd_list.append(spd)
            p_list.append(p)
            edges_list.append(bin_edges)

        return time, fbands, percentiles, edges_list, spd_list, p_list

    def correlation(self, signal, fs_signal, binsize=1.0):
        """
        Compute the correlation with the signal 

        Parameters
        ----------
        binsize : float, in sec
            Time window considered. If set to None, only one value is returned
        signal : numpy array 
            Signal to be correlated with 
        fs_signal : int
            Sampling frequency of the signal. It will be down/up sampled in case it does not match with the file
            samplig frequency
        """
        fs = 1
        return fs

    def detect_piling_events(self, min_separation, max_duration, threshold, dt, binsize=None, verbose=False, **kwargs):
        """
        Detect piling events

        Parameters
        ----------
        binsize : float, in sec
            Time window considered. If set to None, only one value is returned
        min_separation : float
            Minimum separation of the event, in seconds
        max_duration : float
            Maximum duration of the event, in seconds
        threshold : float
            Threshold above ref value which one it is considered piling, in db
        dt : float
            Window size in seconds for the analysis (time resolution). Has to be smaller han min_duration!
        verbose : bool
            Set to True to get plots of the detections
        """
        if binsize is None:
            blocksize = self.file.frames
        else:
            blocksize = int(binsize * self.fs)

        detector = impulse_detector.PilingDetector(min_separation=min_separation, max_duration=max_duration,
                                                   threshold=threshold, dt=dt)
        total_events = pd.DataFrame()
        if 'save_path' in kwargs.keys():
            save_path = kwargs['save_path']
        else:
            save_path = None
        for i, block in enumerate(self.file.blocks(blocksize=blocksize)):
            time_bin = self.date + datetime.timedelta(seconds=(blocksize / self.fs * i))
            print('bin %s' % time_bin)
            signal_upa = self.wav2upa(wav=block)
            signal = Signal(signal=signal_upa, fs=self.fs, channel=self.channel)
            signal.set_band(band=self.band)
            events_df = detector.detect_events(signal, method='snr', verbose=verbose)
            events_df['datetime'] = pd.to_timedelta(events_df[('temporal', 'start_seconds')], unit='seconds') + time_bin
            events_df = events_df.set_index('datetime')
            total_events = total_events.append(events_df)
        self.file.seek(0)
        return total_events

    def detect_ship_events(self, binsize=None, threshold=160.0, min_duration=10.0, detector=None, verbose=False):
        """
        Find the loud events of the file
        Parameters
        ----------
        binsize : float, in sec
            Time window considered. If set to None, only one value is returned
        threshold : float
            Threshold above which it is considered loud
        min_duration : float
            Minimum duration of the event, in seconds
        detector : loud_event_detector object
            The detector to be used
        verbose : boolan
            Set to True to see the spectrograms of the detections
        """
        if binsize is None:
            blocksize = self.file.frames
        else:
            blocksize = int(binsize * self.fs)

        if detector is None:
            detector = loud_event_detector.ShipDetector(min_duration=min_duration, threshold=threshold)
        total_events = pd.DataFrame()
        for i, block in enumerate(self.file.blocks(blocksize=blocksize)):
            time_bin = self.date + datetime.timedelta(seconds=(blocksize / self.fs * i))
            print('bin %s' % time_bin)
            signal_upa = self.wav2upa(wav=block)
            signal = Signal(signal=signal_upa, fs=self.fs, channel=self.channel)
            events_df = detector.detect_events(signal, verbose=True)
            events_df['start_datetime'] = pd.to_timedelta(events_df.duration, unit='seconds') + self.date
            events_df = events_df.set_index('start_datetime')
            total_events = total_events.append(events_df)

        self.file.seek(0)
        if verbose:
            # _, fbands, t, sxx_list = self.spectrogram(nfft=4096*4, scaling='spectrum', db=True, mode='fast')
            # sxx = sxx_list[0]
            fig, ax = plt.subplots(2, 1, sharex=True)
            # im = ax[0].pcolormesh(t, fbands, sxx, shading='auto')
            # cbar = plt.colorbar(im)
            # cbar.set_label('SPLrms [dB re 1 uPa]', rotation=90)
            ax[0].set_title('Spectrogram')
            ax[0].set_xlabel('Time [s]')
            ax[0].set_ylabel('Frequency [Hz]')
            ax[0].set_yscale('log')
            for index in events_df.index:
                row = events_df.loc[index]
                start_x = (row['start_datetime'] - self.date).total_seconds()
                end_x = start_x + row['duration']
                ax[0].axvline(x=start_x, color='red', label='detected start')
                ax[0].axvline(x=end_x, color='blue', label='detected stop')
            if len(events_df) > 0:
                events_df[['rms', 'sel', 'peak']].plot(ax=ax[2])
            plt.tight_layout()
            plt.show()
            plt.close()
        return total_events

    def find_calibration_tone(self, max_duration, freq, min_duration=10.0):
        """
        Find the beggining and ending sample of the calibration tone
        Returns start and end points, in seconds

        Parameters
        ----------
        max_duration : float
            Maximum duration of the calibration tone, in sec
        freq : float
            Expected frequency of the calibration tone, in Hz
        min_duration : float
            Minimum duration of the calibration tone, in sec
        """
        high_freq = freq * 1.05
        low_freq = freq * 0.95
        tone_samples = self.samples(max_duration)
        self.file.seek(0)
        first_part = self.file.read(frames=tone_samples)
        signal = Signal(first_part, self.fs, channel=self.channel)
        signal.set_band(band=[low_freq, high_freq])
        amplitude_envelope = signal.envelope()
        possible_points = np.zeros(amplitude_envelope.shape)
        possible_points[np.where(amplitude_envelope >= 0.05)] = 1
        start_points = np.where(np.diff(possible_points) == 1)[0]
        end_points = np.where(np.diff(possible_points) == -1)[0]
        if start_points.size == 0:
            return None, None
        if end_points[0] < start_points[0]:
            end_points = end_points[1:]
        if start_points.size != end_points.size:
            start_points = start_points[0:end_points.size]
        select_idx = np.argmax(end_points - start_points)
        start = start_points[select_idx]
        end = end_points[select_idx]

        if (end - start) / self.fs < min_duration:
            return None, None

        # plt.figure()
        # plt.plot(filtered_signal, label='filtered_signal')
        # plt.plot(amplitude_envelope, label='envelope')
        # plt.axvline(x=start, color='red')
        # plt.axvline(x=end, color='blue')
        # plt.tight_layout()
        # plt.show()
        # plt.close()
        self.file.seek(0)
        return start, end

    def cut_calibration_tone(self, max_duration, freq, min_duration=10.0, save_path=None):
        """
        Cut the calibration tone from the file
        Returns a numpy array with only calibration signal and signal without the calibration signal
        None if no reference signal is found

        Parameters
        ----------
        max_duration : float
            Maximum duration of the calibration tone, in sec
        freq : float
            Expected frequency of the calibration tone, in Hz
        min_duration : float
            Minimum duration of the calibration tone, in sec
        save_path : string or Path
            Path where to save the calibration tone 
        """
        start, stop = self.find_calibration_tone(max_duration=max_duration, freq=freq, min_duration=min_duration)
        if start is not None:
            new_datetime = self.date + datetime.timedelta(seconds=self.samples2time(stop))
            calibration_signal, _ = sf.read(self.file_path, start=start, stop=stop)
            signal, _ = sf.read(self.file_path, start=stop + 1, stop=-1)
            if save_path is not None:
                if save_path == 'auto':
                    new_folder = self.file_path.parent.joinpath('formatted')
                    ref_folder = new_folder.joinpath('ref')
                    if not os.path.exists(new_folder):
                        os.makedirs(new_folder)
                    if not os.path.exists(ref_folder):
                        os.makedirs(ref_folder)
                    ref_name = self.file_path.name.replace('.wav', '_ref.wav')
                    save_path = ref_folder.joinpath(ref_name)
                    new_file_name = self.hydrophone.get_new_name(filename=self.file_path.name, new_date=new_datetime)
                    new_file_path = new_folder.joinpath(new_file_name)
                else:
                    new_file_path = self.file_path.parent.joinpath(self.file_path.name.replace('.wav', '_cut.wav'))
                sf.write(file=save_path, data=calibration_signal, samplerate=self.fs)
                # Update datetime
                sf.write(file=new_file_path, data=signal, samplerate=self.fs)
            self.file.seek(0)
            return calibration_signal, signal

        else:
            return None

    def plot_psd(self, db=True, log=True, save_path=None, **kwargs):
        """
        Plot the power spectrogram density of all the file (units^2 / Hz) re 1 V 1 upa

        Parameters
        ----------
        db : boolean
            If set to True the result will be given in db. Otherwise in upa^2/Hz
        log : boolean
            If set to True the scale of the y axis is set to logarithmic
        save_path : string or Path 
            Where to save the images
        **kwargs : any attribute valid on psd() function
        """
        psd = self.psd(db=db, **kwargs)
        if db:
            units = 'db %s upa^2/Hz' % self.ref
        else:
            units = 'upa^2/Hz'
        self._plot_spectrum(df=psd, col_name='density', output_name='PSD', units=units, log=log,
                            save_path=save_path)

    def plot_power_spectrum(self, db=True, log=True, save_path=None, **kwargs):
        """
        Plot the power spectrogram of all the file (units^2) re 1 V 1 upa
        
        Parameters
        ----------
        db : boolean
            If set to True the result will be given in db. Otherwise in upa^2/Hz
        log : boolean
            If set to True the scale of the y axis is set to logarithmic
        save_path : string or Path 
            Where to save the images
        **kwargs : any attribute valid on power_spectrum() function
        """
        power = self.power_spectrum(db=db, **kwargs)
        if db:
            units = 'db %s upa^2' % self.ref
        else:
            units = 'upa^2'
        self._plot_spectrum(df=power, col_name='spectrum', output_name='SPLrms', units=units, log=log,
                            save_path=save_path)

    @staticmethod
    def _plot_spectrum(df, col_name, output_name, units, log=True, save_path=None):
        """
        Plot the spectrums contained on the df

        Parameters
        ----------
        df : pandas DataFrame
            Dataframe resultant from psd or power spectrum calculation 
        col_name : string
            Name of the column where the data is (scaling type) 'spectrum' or 'density'
        units : string
            Units of the data
        save_path: string or Path
            Where to save the image
        """
        fbands = df['band_' + col_name].columns
        for i in df.index:
            plt.figure()
            plt.plot(fbands, df.loc[i, 'band_' + col_name][fbands])
            plt.title('%s of bin %s' % (col_name.capitalize(), i.strftime("%Y-%m-%d %H:%M")))
            plt.xlabel('Frequency [Hz]')
            plt.ylabel('%s [%s]' % (output_name, units))

            plt.hlines(y=df.loc[i, 'percentiles'].values, xmin=fbands.min(), xmax=fbands.max(),
                       label=df['percentiles'].columns)
            if log:
                plt.xscale('log')
            plt.tight_layout()
            plt.show()
            if save_path is not None:
                plt.savefig(save_path)
            plt.close()

    def plot_spectrogram(self, db=True, log=True, save_path=None, **kwargs):
        """
        Return the spectrogram of the signal (entire file)

        Parameters
        ----------
        db : boolean
            If set to True the result will be given in db. Otherwise in upa^2/Hz
        log : boolean
            If set to True the scale of the y axis is set to logarithmic
        save_path : string or Path 
            Where to save the images
        **kwargs : any attribute valid on spectrogram() function
        """
        time, fbands, t, sxx_list = self.spectrogram(db=db, **kwargs)
        for i, sxx in enumerate(sxx_list):
            # Plot the patterns
            plt.figure()
            im = plt.pcolormesh(t, fbands, sxx, shading='auto')
            plt.title('Spectrogram of bin %s' % (time[i].strftime("%Y-%m-%d %H:%M")))
            plt.xlabel('Time [s]')
            plt.ylabel('Frequency [Hz]')
            if log:
                plt.yscale('log')
            if db:
                units = r'dB %s $\mu Pa$' % self.ref
            else:
                units = r'$\mu Pa$'
            cbar = plt.colorbar(im)
            cbar.set_label(r'$L_{rms}$ [%s]' % units, rotation=90)
            plt.tight_layout()
            plt.show()
            if save_path is not None:
                plt.savefig(save_path + time[i].strftime("%Y-%m-%d %H:%M"))
            plt.close()

    def plot_spd(self, db=True, log=True, save_path=None, **kwargs):
        """
        Plot the the SPD graph of the bin

        Parameters
        ----------
        db : boolean
            If set to True the result will be given in db. Otherwise in upa^2/Hz
        log : boolean
            If set to True the scale of the y axis is set to logarithmic
        save_path : string or Path 
            Where to save the images
        **kwargs : any attribute valid on spd() function
        """
        time, fbands, percentiles, edges_list, spd_list, p_list = self.spd(db=db, **kwargs)
        if db:
            units = r'dB %s $\mu Pa^2/Hz$' % self.ref
        else:
            units = r'$\mu Pa^2/Hz$'
        for i, spd in enumerate(spd_list):
            # Plot the EPD
            fig = plt.figure()
            im = plt.pcolormesh(fbands, edges_list[i], spd.T, cmap='BuPu', shading='auto')
            if log:
                plt.xscale('log')
            plt.title('Spectral probability density at bin %s' % time[i].strftime("%Y-%m-%d %H:%M"))
            plt.xlabel('Frequency [Hz]')
            plt.ylabel('PSD [%s]' % units)
            cbar = fig.colorbar(im)
            cbar.set_label('Empirical Probability Density', rotation=90)

            # Plot the lines of the percentiles
            plt.plot(fbands, p_list[i], label=percentiles)

            plt.tight_layout()
            if save_path is not None:
                plt.savefig(save_path)
            else:
                plt.show()
            plt.close()


class HydroFile(AcuFile):
    def __init__(self, sfile, hydrophone, p_ref=1.0, band=None, utc=True, channel=0):
        """
        Sound data recorded in a wav file with a hydrophone.

        Parameters
        ----------
        sfile : Sound file 
            Can be a path or an file object 
        hydrophone : Object for the class hydrophone
            Hydrophone used to record
        p_ref : Float
            Reference pressure in upa
        band: tuple or list
            Lowcut, Highcut. Frequency band to analyze
        channel : int
            Channel to perform the calculations in
        """
        super().__init__(sfile, hydrophone, p_ref, band, utc)


class MEMSFile(AcuFile):
    def __init__(self, sfile, hydrophone, acc_ref=1.0, band=None, utc=True, channel=0):
        """
        Acceleration data recorded in a wav file.

        Parameters
        ----------
        sfile : Sound file 
            Can be a path or an file object 
        hydrophone : Object for the class hydrophone
        acc_ref : float
            Reference acceleration in um/s
        band: tuple or list
            Lowcut, Highcut. Frequency band to analyze        
        """
        super().__init__(sfile, hydrophone, acc_ref, band, utc)

    def integrate_acceleration(self):
        """ 
        Integrate the acceleration to get the velocity of the particle. The constant is NOT resolved
        """
        if self.instant:
            raise Exception('This can only be implemented in average mode!')

        velocity = integrate.cumtrapz(self.signal('acc'), dx=1 / self.fs)

        return velocity


class MEMS3axFile:
    def __init__(self, hydrophone, xfile_path, yfile_path, zfile_path, acc_ref=1.0):
        """
        Class to treat the 3 axes together

        Parameters
        ----------
        hydrophone : Object for the class hydrophone
        xfile_path : string or Path
            File where the X accelerometer data is
        yfile_path : string or Path
            File where the Y accelerometer data is
        zfile_path : string or Path
            File where the Z accelerometer data is
        acc_ref : float
            Reference acceleration in um/s
        """
        self.x_path = xfile_path
        self.y_path = yfile_path
        self.z_path = zfile_path

        self.x = MEMSFile(hydrophone, xfile_path, acc_ref)
        self.y = MEMSFile(hydrophone, yfile_path, acc_ref)
        self.z = MEMSFile(hydrophone, zfile_path, acc_ref)

    def acceleration_magnitude(self):
        """ 
        Calculate the magniture acceleration signal 
        """
        x_acc = self.x.signal('acc')
        y_acc = self.y.signal('acc')
        z_acc = self.z.signal('acc')

        return np.sqrt(x_acc ** 2 + y_acc ** 2 + z_acc ** 2)

    def velocity_magnitude(self):
        """
        Get the start and the end velocity 
        """
        vx = self.x.integrate_acceleration()
        vy = self.y.integrate_acceleration()
        vz = self.z.integrate_acceleration()

        v = np.sqrt(vx ** 2 + vy ** 2 + vz ** 2)

        return v

    def mean_velocity_increment(self):
        """
        Get the mean increment of the velocity
        """
        mean_acc = self.acceleration_magnitude().mean()
        time = self.x.get_time()
        t_inc = (time()[-1] - time()[0]).total_seconds()

        return mean_acc * t_inc<|MERGE_RESOLUTION|>--- conflicted
+++ resolved
@@ -19,11 +19,8 @@
 import pandas as pd
 import scipy.integrate as integrate
 import soundfile as sf
-<<<<<<< HEAD
 import scipy as sci
-=======
 import seaborn as sns
->>>>>>> c0fe6176
 
 from pypam import impulse_detector
 from pypam import loud_event_detector
