--- conflicted
+++ resolved
@@ -252,11 +252,8 @@
         coastfile : str or Path
             File with the points of the coast
         """
-<<<<<<< HEAD
-=======
         if "geometry" not in df.columns:
             df = self.add_survey_location(df)
->>>>>>> 49c6fa21
         coastline = geopandas.read_file(coastfile).loc[0].geometry.coords
         coast_df = geopandas.GeoDataFrame(geometry=[shapely.geometry.Point(xy) for xy in coastline])
         df[column] = df['geometry'].apply(min_distance_m, geodf=coast_df)
